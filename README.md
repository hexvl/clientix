# Clientix

<<<<<<< HEAD
Clientix is a Rust library for building HTTP clients and requests declaratively with procedural macros — no need to write complex imperative or functional logic.

## Description

With a simple procedural macro placed above a trait and its methods, Clientix lets you implement HTTP clients easily and efficiently — supporting both async and blocking modes. This makes it flexible enough to fit a wide range of scenarios, depending on your needs.
=======
Clientix is a Rust library for building HTTP clients and requests declaratively with procedural macros - no need to write complex imperative or functional logic.

## Description

With a simple procedural macro placed above a trait and its methods, Clientix lets you implement HTTP clients easily and efficiently - supporting both async and blocking modes. This makes it flexible enough to fit a wide range of scenarios, depending on your needs.
>>>>>>> 965de374

Currently, Clientix is built on top of reqwest with tokio as the async runtime. Future plans include adding support for other HTTP backends and giving you the ability to customize the underlying logic with minimal changes.

## Usage
<<<<<<< HEAD
=======

To get started, you only need to add a single dependency:
```
cargo add clientix
```
And if you prefer to declare it explicitly in your Cargo.toml, just add it under the [dependencies] section:
```
clientix = "0.0.3"
```
>>>>>>> 965de374

To get started, you only need to add a single dependency:
```
cargo add clientix
```
And if you prefer to declare it explicitly in your Cargo.toml, just add it under the [dependencies] section:
```
clientix = "0.0.4"
```

<<<<<<< HEAD
# Examples

This section shows a few examples. For more details, please refer to the documentation.

Writing a synchronous blocking client:
```rust
use clientix::client::result::{ClientixResponse, ClientixResult};
use clientix::{clientix, get};

#[clientix(url = "https://api.restful-api.dev")]
trait ExampleClient {

    #[get(path = "/objects", consumes = "application/json", produces = "application/json")]
    fn get(&self) -> ClientixResult<ClientixResponse<String>>;

}

fn main() {
    let client = ExampleClient::new();

    let result = client.get();

    match result {
        Ok(value) => println!("{:?}", value),
        Err(error) => eprintln!("error occurred: {error}")
    }
}
```

However, writing a synchronous client comes with its trade-offs, so we also offer the option to implement an asynchronous client as a preferred alternative:
```rust
use clientix::client::result::{ClientixResponse, ClientixResult};
use clientix::{clientix, get};

#[clientix(url = "https://api.restful-api.dev", async = true)]
trait ExampleClient {

    #[get(path = "/objects", consumes = "application/json", produces = "application/json")]
    async fn get(&self) -> ClientixResult<ClientixResponse<String>>;

}

#[tokio::main]
async fn main() {
    let client = ExampleClient::new();

    let result = client.get().await;

    match result {
        Ok(value) => println!("{:?}", value),
        Err(error) => eprintln!("error occurred: {error}")
    }
}
```

The examples above demonstrate very simple clients. If you want to, for instance, receive an object as a result or send one via POST, you'll need to define the corresponding DTOs using the #[data_transfer] procedural macro:
```rust
use std::collections::HashMap;
use clientix::client::result::{ClientixResponse, ClientixResult};
use clientix::{clientix, data_transfer, get, post};

#[data_transfer]
struct CreateObjectRequest {
    name: String,
    data: HashMap<String, String>,
}

#[data_transfer]
struct CreatedObjectResponse {
    id: String,
    name: String,
    data: HashMap<String, String>
}

#[clientix(url = "https://api.restful-api.dev", async = true)]
trait ExampleClient {

    #[post(path = "/objects", consumes = "application/json", produces = "application/json")]
    async fn post(&self, #[body] request: CreateObjectRequest) -> ClientixResult<ClientixResponse<CreatedObjectResponse>>;

}

#[tokio::main]
async fn main() {
    let client = ExampleClient::new();

    let mut data = HashMap::new();
    data.insert("year".to_string(), "2019".to_string());
    data.insert("price".to_string(), "1849.99".to_string());
    data.insert("CPU model".to_string(), "Intel Core I9".to_string());
    data.insert("Hard disk size".to_string(), "1 TB".to_string());

    let request = CreateObjectRequest {
        name: "Test".to_string(),
        data,
    };

    let result = client.post(request).await;

    match result {
        Ok(value) => println!("{:?}", value),
        Err(error) => eprintln!("error occurred: {error}")
    }
}
```

Note the #[body] macro on the post method argument — it’s required to map an object to the request body. You also have the following argument macros available:
- #[segment] — maps method arguments to path segments
- #[query] — maps method arguments to query parameters
- #[header] — maps method arguments to request headers

Future plans include expanding the argument macros to provide more flexible client configuration options.

## Support & Contribution

=======
This section shows a few examples. For more details, please refer to the documentation.

Writing a synchronous blocking client:
```rust
use clientix::client::result::{ClientixResponse, ClientixResult};
use clientix::{clientix, get};

#[clientix(url = "https://api.restful-api.dev")]
trait ExampleClient {

    #[get(path = "/objects", consumes = "application/json", produces = "application/json")]
    fn get(&self) -> ClientixResult<ClientixResponse<String>>;

}

fn main() {
    let client = ExampleClient::new();

    let result = client.get();

    match result {
        Ok(value) => println!("{:?}", value),
        Err(error) => eprintln!("error occurred: {error}")
    }
}
```

However, writing a synchronous client comes with its trade-offs, so we also offer the option to implement an asynchronous client as a preferred alternative:
```rust
use clientix::client::result::{ClientixResponse, ClientixResult};
use clientix::{clientix, get};

#[clientix(url = "https://api.restful-api.dev", async = true)]
trait ExampleClient {

    #[get(path = "/objects", consumes = "application/json", produces = "application/json")]
    async fn get(&self) -> ClientixResult<ClientixResponse<String>>;

}

#[tokio::main]
async fn main() {
    let client = ExampleClient::new();

    let result = client.get().await;

    match result {
        Ok(value) => println!("{:?}", value),
        Err(error) => eprintln!("error occurred: {error}")
    }
}
```

The examples above demonstrate very simple clients. If you want to, for instance, receive an object as a result or send one via POST, you'll need to define the corresponding DTOs using the #[data_transfer] procedural macro:
```rust
use std::collections::HashMap;
use clientix::client::result::{ClientixResponse, ClientixResult};
use clientix::{clientix, data_transfer, get, post};

#[data_transfer]
struct CreateObjectRequest {
    name: String,
    data: HashMap<String, String>,
}

#[data_transfer]
struct CreatedObjectResponse {
    id: String,
    name: String,
    data: HashMap<String, String>
}

#[clientix(url = "https://api.restful-api.dev", async = true)]
trait ExampleClient {

    #[post(path = "/objects", consumes = "application/json", produces = "application/json")]
    async fn post(&self, #[body] request: CreateObjectRequest) -> ClientixResult<ClientixResponse<CreatedObjectResponse>>;

}

#[tokio::main]
async fn main() {
    let client = ExampleClient::new();

    let mut data = HashMap::new();
    data.insert("year".to_string(), "2019".to_string());
    data.insert("price".to_string(), "1849.99".to_string());
    data.insert("CPU model".to_string(), "Intel Core I9".to_string());
    data.insert("Hard disk size".to_string(), "1 TB".to_string());

    let request = CreateObjectRequest {
        name: "Test".to_string(),
        data,
    };

    let result = client.post(request).await;

    match result {
        Ok(value) => println!("{:?}", value),
        Err(error) => eprintln!("error occurred: {error}")
    }
}
```

Note the #[body] macro on the post method argument - it’s required to map an object to the request body. You also have the following argument macros available:
- #[segment] - maps method arguments to path segments
- #[query] - maps method arguments to query parameters
- #[header] - maps method arguments to request headers

Future plans include expanding the argument macros to provide more flexible client configuration options.

## Support & Contribution

>>>>>>> 965de374
We’d be thrilled if you joined us in supporting and contributing to this project! Whether it’s reporting issues, suggesting improvements, or submitting pull requests, your help is always welcome. Together, we can make Clientix even better.<|MERGE_RESOLUTION|>--- conflicted
+++ resolved
@@ -1,34 +1,14 @@
 # Clientix
 
-<<<<<<< HEAD
-Clientix is a Rust library for building HTTP clients and requests declaratively with procedural macros — no need to write complex imperative or functional logic.
-
-## Description
-
-With a simple procedural macro placed above a trait and its methods, Clientix lets you implement HTTP clients easily and efficiently — supporting both async and blocking modes. This makes it flexible enough to fit a wide range of scenarios, depending on your needs.
-=======
 Clientix is a Rust library for building HTTP clients and requests declaratively with procedural macros - no need to write complex imperative or functional logic.
 
 ## Description
 
 With a simple procedural macro placed above a trait and its methods, Clientix lets you implement HTTP clients easily and efficiently - supporting both async and blocking modes. This makes it flexible enough to fit a wide range of scenarios, depending on your needs.
->>>>>>> 965de374
 
 Currently, Clientix is built on top of reqwest with tokio as the async runtime. Future plans include adding support for other HTTP backends and giving you the ability to customize the underlying logic with minimal changes.
 
 ## Usage
-<<<<<<< HEAD
-=======
-
-To get started, you only need to add a single dependency:
-```
-cargo add clientix
-```
-And if you prefer to declare it explicitly in your Cargo.toml, just add it under the [dependencies] section:
-```
-clientix = "0.0.3"
-```
->>>>>>> 965de374
 
 To get started, you only need to add a single dependency:
 ```
@@ -39,7 +19,6 @@
 clientix = "0.0.4"
 ```
 
-<<<<<<< HEAD
 # Examples
 
 This section shows a few examples. For more details, please refer to the documentation.
@@ -54,121 +33,7 @@
 
     #[get(path = "/objects", consumes = "application/json", produces = "application/json")]
     fn get(&self) -> ClientixResult<ClientixResponse<String>>;
-
-}
-
-fn main() {
-    let client = ExampleClient::new();
-
-    let result = client.get();
-
-    match result {
-        Ok(value) => println!("{:?}", value),
-        Err(error) => eprintln!("error occurred: {error}")
-    }
-}
-```
-
-However, writing a synchronous client comes with its trade-offs, so we also offer the option to implement an asynchronous client as a preferred alternative:
-```rust
-use clientix::client::result::{ClientixResponse, ClientixResult};
-use clientix::{clientix, get};
-
-#[clientix(url = "https://api.restful-api.dev", async = true)]
-trait ExampleClient {
-
-    #[get(path = "/objects", consumes = "application/json", produces = "application/json")]
-    async fn get(&self) -> ClientixResult<ClientixResponse<String>>;
-
-}
-
-#[tokio::main]
-async fn main() {
-    let client = ExampleClient::new();
-
-    let result = client.get().await;
-
-    match result {
-        Ok(value) => println!("{:?}", value),
-        Err(error) => eprintln!("error occurred: {error}")
-    }
-}
-```
-
-The examples above demonstrate very simple clients. If you want to, for instance, receive an object as a result or send one via POST, you'll need to define the corresponding DTOs using the #[data_transfer] procedural macro:
-```rust
-use std::collections::HashMap;
-use clientix::client::result::{ClientixResponse, ClientixResult};
-use clientix::{clientix, data_transfer, get, post};
-
-#[data_transfer]
-struct CreateObjectRequest {
-    name: String,
-    data: HashMap<String, String>,
-}
-
-#[data_transfer]
-struct CreatedObjectResponse {
-    id: String,
-    name: String,
-    data: HashMap<String, String>
-}
-
-#[clientix(url = "https://api.restful-api.dev", async = true)]
-trait ExampleClient {
-
-    #[post(path = "/objects", consumes = "application/json", produces = "application/json")]
-    async fn post(&self, #[body] request: CreateObjectRequest) -> ClientixResult<ClientixResponse<CreatedObjectResponse>>;
-
-}
-
-#[tokio::main]
-async fn main() {
-    let client = ExampleClient::new();
-
-    let mut data = HashMap::new();
-    data.insert("year".to_string(), "2019".to_string());
-    data.insert("price".to_string(), "1849.99".to_string());
-    data.insert("CPU model".to_string(), "Intel Core I9".to_string());
-    data.insert("Hard disk size".to_string(), "1 TB".to_string());
-
-    let request = CreateObjectRequest {
-        name: "Test".to_string(),
-        data,
-    };
-
-    let result = client.post(request).await;
-
-    match result {
-        Ok(value) => println!("{:?}", value),
-        Err(error) => eprintln!("error occurred: {error}")
-    }
-}
-```
-
-Note the #[body] macro on the post method argument — it’s required to map an object to the request body. You also have the following argument macros available:
-- #[segment] — maps method arguments to path segments
-- #[query] — maps method arguments to query parameters
-- #[header] — maps method arguments to request headers
-
-Future plans include expanding the argument macros to provide more flexible client configuration options.
-
-## Support & Contribution
-
-=======
-This section shows a few examples. For more details, please refer to the documentation.
-
-Writing a synchronous blocking client:
-```rust
-use clientix::client::result::{ClientixResponse, ClientixResult};
-use clientix::{clientix, get};
-
-#[clientix(url = "https://api.restful-api.dev")]
-trait ExampleClient {
-
-    #[get(path = "/objects", consumes = "application/json", produces = "application/json")]
-    fn get(&self) -> ClientixResult<ClientixResponse<String>>;
-
+    
 }
 
 fn main() {
@@ -269,5 +134,4 @@
 
 ## Support & Contribution
 
->>>>>>> 965de374
 We’d be thrilled if you joined us in supporting and contributing to this project! Whether it’s reporting issues, suggesting improvements, or submitting pull requests, your help is always welcome. Together, we can make Clientix even better.